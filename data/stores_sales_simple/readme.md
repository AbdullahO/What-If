--- conflicted
+++ resolved
@@ -1,35 +1,3 @@
-<<<<<<< HEAD
 version https://git-lfs.github.com/spec/v1
-oid sha256:01ba4719c80b6fe911b091a7c05124b64eeece964e09c058ef8f9805daca546b
-size 1
-=======
-
-# Dataset sample
-
-This data is synthetically generated according to the tensor factor model. There are two files: 
-## 1. store_sales_simple.csv
-This table contains the observed data across units (herein, stores) and time. The columns are:
-**1. unit_id**
-**2. time**
-**3. location:** location of the store, either LA, NEW YORK or Boston
-**4. size: **size of the store, either large, medium or small. 
-**5. sales:** metric of interest, the daily sales in the store.
-**6. ads:** intervention columns; either ad_0 (control), ad_1, or ad_2. 
-
-The data is generated such that ad_1 is very effective across all units, while ad_2 is as good as ad_0. 
-
-
-## 2. tensor_store_sales_simple.csv
-
-this file contains the true tensor. It is represneted by the format (coordinates, value) where the first four columns:
-
-1.`unit`
-2.`time_index`
-3.`action`
-4.`metric`
-
-Represents the coordinates, while value column represent the metric value at these coordinates. 
- - Note that the timestamp corresponsing to the time index is given in the column `time`. 
- - The actions coordinates 0,1, and 2 correspond to `ad_0`, `add_1` and `add_2` respectively. 
- 
->>>>>>> 38c9d175
+oid sha256:0e98d0c55baf8683a80c294ddaf7f541fb7c20dd7c7a71d36e0738aef50a95bc
+size 1135